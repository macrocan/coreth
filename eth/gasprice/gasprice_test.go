--- conflicted
+++ resolved
@@ -44,15 +44,13 @@
 	"github.com/ethereum/go-ethereum/event"
 )
 
-<<<<<<< HEAD
 const testHead = 32
-=======
+
 var (
 	key, _ = crypto.HexToECDSA("b71c71a67e1177ad4e901695e1b4b9ee17ae16c6668d313eac2f96dbcda3f291")
 	addr   = crypto.PubkeyToAddress(key.PublicKey)
 	bal, _ = new(big.Int).SetString("100000000000000000000000", 10)
 )
->>>>>>> 15de2ff0
 
 type testBackend struct {
 	chain   *core.BlockChain
@@ -89,42 +87,17 @@
 	return b.chain.Config()
 }
 
-<<<<<<< HEAD
 func (b *testBackend) SubscribeChainHeadEvent(ch chan<- core.ChainHeadEvent) event.Subscription {
 	return nil
 }
 
-func newTestBackend(t *testing.T, apricotPhase3BlockTimestamp *big.Int) *testBackend {
-	var (
-		key, _ = crypto.HexToECDSA("b71c71a67e1177ad4e901695e1b4b9ee17ae16c6668d313eac2f96dbcda3f291")
-		addr   = crypto.PubkeyToAddress(key.PublicKey)
-		gspec  = &core.Genesis{
-			Config: params.TestChainConfig,
-			Alloc:  core.GenesisAlloc{addr: {Balance: big.NewInt(math.MaxInt64)}},
-		}
-		signer = types.LatestSigner(gspec.Config)
-	)
-	if apricotPhase3BlockTimestamp != nil {
-		gspec.Config.ApricotPhase3BlockTimestamp = apricotPhase3BlockTimestamp
-		signer = types.LatestSigner(gspec.Config)
-	} else {
-		gspec.Config.ApricotPhase3BlockTimestamp = nil
-=======
-func newTestBackend(t *testing.T, config *params.ChainConfig, numBlocks int, extDataGasUsage *big.Int, genBlocks func(i int, b *core.BlockGen)) *testBackend {
+func newTestBackendFakerEngine(t *testing.T, config *params.ChainConfig, numBlocks int, extDataGasUsage *big.Int, genBlocks func(i int, b *core.BlockGen)) *testBackend {
 	var gspec = &core.Genesis{
 		Config: config,
 		Alloc:  core.GenesisAlloc{addr: core.GenesisAccount{Balance: bal}},
->>>>>>> 15de2ff0
-	}
-
-	engine := dummy.NewDummyEngine(&dummy.ConsensusCallbacks{
-		OnFinalizeAndAssemble: func(header *types.Header, state *state.StateDB, txs []*types.Transaction) ([]byte, *big.Int, *big.Int, error) {
-			return nil, common.Big0, extDataGasUsage, nil
-		},
-		OnExtraStateChange: func(block *types.Block, state *state.StateDB) (*big.Int, *big.Int, error) {
-			return common.Big0, extDataGasUsage, nil
-		},
-	})
+	}
+
+	engine := dummy.NewETHFaker()
 	db := rawdb.NewMemoryDatabase()
 	genesis := gspec.MustCommit(db)
 
@@ -146,6 +119,41 @@
 	return &testBackend{chain: chain}
 }
 
+func newTestBackend(t *testing.T, config *params.ChainConfig, numBlocks int, extDataGasUsage *big.Int, genBlocks func(i int, b *core.BlockGen)) *testBackend {
+	var gspec = &core.Genesis{
+		Config: config,
+		Alloc:  core.GenesisAlloc{addr: core.GenesisAccount{Balance: bal}},
+	}
+
+	engine := dummy.NewDummyEngine(&dummy.ConsensusCallbacks{
+		OnFinalizeAndAssemble: func(header *types.Header, state *state.StateDB, txs []*types.Transaction) ([]byte, *big.Int, *big.Int, error) {
+			return nil, common.Big0, extDataGasUsage, nil
+		},
+		OnExtraStateChange: func(block *types.Block, state *state.StateDB) (*big.Int, *big.Int, error) {
+			return common.Big0, extDataGasUsage, nil
+		},
+	})
+	db := rawdb.NewMemoryDatabase()
+	genesis := gspec.MustCommit(db)
+
+	// Generate testing blocks
+	blocks, _, err := core.GenerateChain(gspec.Config, genesis, engine, db, numBlocks, 0, genBlocks)
+	if err != nil {
+		t.Fatal(err)
+	}
+	// Construct testing chain
+	diskdb := rawdb.NewMemoryDatabase()
+	gspec.Commit(diskdb)
+	chain, err := core.NewBlockChain(diskdb, core.DefaultCacheConfig, gspec.Config, engine, vm.Config{}, common.Hash{})
+	if err != nil {
+		t.Fatalf("Failed to create local chain, %v", err)
+	}
+	if _, err := chain.InsertChain(blocks); err != nil {
+		t.Fatalf("Failed to insert chain, %v", err)
+	}
+	return &testBackend{chain: chain}
+}
+
 func (b *testBackend) MinRequiredTip(ctx context.Context, header *types.Header) (*big.Int, error) {
 	return dummy.MinRequiredTip(b.chain.Config(), header)
 }
