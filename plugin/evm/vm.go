// (c) 2019-2020, Ava Labs, Inc. All rights reserved.
// See the file LICENSE for licensing terms.

package evm

import (
	"context"
	"encoding/binary"
	"encoding/json"
	"errors"
	"fmt"
	"math/big"
	"os"
	"path/filepath"
	"strings"
	"sync"
	"time"

	coreth "github.com/ava-labs/coreth/chain"
	"github.com/ava-labs/coreth/consensus/dummy"
	"github.com/ava-labs/coreth/core"
	"github.com/ava-labs/coreth/core/state"
	"github.com/ava-labs/coreth/core/types"
	"github.com/ava-labs/coreth/eth/ethconfig"
	"github.com/ava-labs/coreth/metrics/prometheus"
	"github.com/ava-labs/coreth/node"
	"github.com/ava-labs/coreth/params"
	"github.com/ava-labs/coreth/rpc"

	// Force-load tracer engine to trigger registration
	//
	// We must import this package (not referenced elsewhere) so that the native "callTracer"
	// is added to a map of client-accessible tracers. In geth, this is done
	// inside of cmd/geth.
	_ "github.com/ava-labs/coreth/eth/tracers/native"

	"github.com/ethereum/go-ethereum/common"
	"github.com/ethereum/go-ethereum/log"
	"github.com/ethereum/go-ethereum/metrics"
	"github.com/ethereum/go-ethereum/rlp"

	avalancheRPC "github.com/gorilla/rpc/v2"

	"github.com/ava-labs/avalanchego/cache"
	"github.com/ava-labs/avalanchego/codec"
	"github.com/ava-labs/avalanchego/codec/linearcodec"
	"github.com/ava-labs/avalanchego/database"
	"github.com/ava-labs/avalanchego/database/manager"
	"github.com/ava-labs/avalanchego/database/prefixdb"
	"github.com/ava-labs/avalanchego/database/versiondb"
	"github.com/ava-labs/avalanchego/ids"
	"github.com/ava-labs/avalanchego/snow"
	"github.com/ava-labs/avalanchego/snow/choices"
	"github.com/ava-labs/avalanchego/snow/consensus/snowman"
	"github.com/ava-labs/avalanchego/snow/engine/snowman/block"
	"github.com/ava-labs/avalanchego/utils/constants"
	"github.com/ava-labs/avalanchego/utils/crypto"
	"github.com/ava-labs/avalanchego/utils/formatting"
	"github.com/ava-labs/avalanchego/utils/logging"
	"github.com/ava-labs/avalanchego/utils/math"
	"github.com/ava-labs/avalanchego/utils/profiler"
	"github.com/ava-labs/avalanchego/utils/timer/mockable"
	"github.com/ava-labs/avalanchego/utils/wrappers"
	"github.com/ava-labs/avalanchego/vms/components/avax"
	"github.com/ava-labs/avalanchego/vms/components/chain"
	"github.com/ava-labs/avalanchego/vms/secp256k1fx"

	commonEng "github.com/ava-labs/avalanchego/snow/engine/common"

	avalancheJSON "github.com/ava-labs/avalanchego/utils/json"
)

const (
	x2cRateInt64       int64 = 1_000_000_000
	x2cRateMinus1Int64 int64 = x2cRateInt64 - 1
)

var (
	// x2cRate is the conversion rate between the smallest denomination on the X-Chain
	// 1 nAVAX and the smallest denomination on the C-Chain 1 wei. Where 1 nAVAX = 1 gWei.
	// This is only required for AVAX because the denomination of 1 AVAX is 9 decimal
	// places on the X and P chains, but is 18 decimal places within the EVM.
	x2cRate       = big.NewInt(x2cRateInt64)
	x2cRateMinus1 = big.NewInt(x2cRateMinus1Int64)

	_ block.ChainVM = &VM{}
)

const (
	// Max time from current time allowed for blocks, before they're considered future blocks
	// and fail verification
	maxFutureBlockTime   = 10 * time.Second
	maxUTXOsToFetch      = 1024
	defaultMempoolSize   = 4096
	codecVersion         = uint16(0)
	secpFactoryCacheSize = 1024

	decidedCacheSize    = 100
	missingCacheSize    = 50
	unverifiedCacheSize = 50
)

// Define the API endpoints for the VM
const (
	avaxEndpoint   = "/avax"
	adminEndpoint  = "/admin"
	ethRPCEndpoint = "/rpc"
	ethWSEndpoint  = "/ws"
)

var (
	// Set last accepted key to be longer than the keys used to store accepted block IDs.
	lastAcceptedKey        = []byte("last_accepted_key")
	acceptedPrefix         = []byte("snowman_accepted")
	ethDBPrefix            = []byte("ethdb")
	pruneRejectedBlocksKey = []byte("pruned_rejected_blocks")
)

var (
	errEmptyBlock                     = errors.New("empty block")
	errUnsupportedFXs                 = errors.New("unsupported feature extensions")
	errInvalidBlock                   = errors.New("invalid block")
	errInvalidAddr                    = errors.New("invalid hex address")
	errInsufficientAtomicTxFee        = errors.New("atomic tx fee too low for atomic mempool")
	errAssetIDMismatch                = errors.New("asset IDs in the input don't match the utxo")
	errNoImportInputs                 = errors.New("tx has no imported inputs")
	errInputsNotSortedUnique          = errors.New("inputs not sorted and unique")
	errPublicKeySignatureMismatch     = errors.New("signature doesn't match public key")
	errWrongChainID                   = errors.New("tx has wrong chain ID")
	errInsufficientFunds              = errors.New("insufficient funds")
	errNoExportOutputs                = errors.New("tx has no export outputs")
	errOutputsNotSorted               = errors.New("tx outputs not sorted")
	errOutputsNotSortedUnique         = errors.New("outputs not sorted and unique")
	errOverflowExport                 = errors.New("overflow when computing export amount + txFee")
	errInvalidNonce                   = errors.New("invalid nonce")
	errConflictingAtomicInputs        = errors.New("invalid block due to conflicting atomic inputs")
	errUnclesUnsupported              = errors.New("uncles unsupported")
	errTxHashMismatch                 = errors.New("txs hash does not match header")
	errUncleHashMismatch              = errors.New("uncle hash mismatch")
	errRejectedParent                 = errors.New("rejected parent")
	errInvalidDifficulty              = errors.New("invalid difficulty")
	errInvalidBlockVersion            = errors.New("invalid block version")
	errInvalidMixDigest               = errors.New("invalid mix digest")
	errInvalidExtDataHash             = errors.New("invalid extra data hash")
	errHeaderExtraDataTooBig          = errors.New("header extra data too big")
	errInsufficientFundsForFee        = errors.New("insufficient AVAX funds to pay transaction fee")
	errNoEVMOutputs                   = errors.New("tx has no EVM outputs")
	errNilBaseFeeApricotPhase3        = errors.New("nil base fee is invalid after apricotPhase3")
	errNilExtDataGasUsedApricotPhase4 = errors.New("nil extDataGasUsed is invalid after apricotPhase4")
	errNilBlockGasCostApricotPhase4   = errors.New("nil blockGasCost is invalid after apricotPhase4")
	errConflictingAtomicTx            = errors.New("conflicting atomic tx present")
	errTooManyAtomicTx                = errors.New("too many atomic tx")
	errMissingAtomicTxs               = errors.New("cannot build a block with non-empty extra data and zero atomic transactions")
	defaultLogLevel                   = log.LvlDebug
)

var originalStderr *os.File

func init() {
	// Preserve [os.Stderr] prior to the call in plugin/main.go to plugin.Serve(...).
	// Preserving the log level allows us to update the root handler while writing to the original
	// [os.Stderr] that is being piped through to the logger via the rpcchainvm.
	originalStderr = os.Stderr
	log.Root().SetHandler(log.LvlFilterHandler(log.LvlDebug, log.StreamHandler(originalStderr, log.TerminalFormat(false))))
}

// VM implements the snowman.ChainVM interface
type VM struct {
	ctx *snow.Context
	// *chain.State helps to implement the VM interface by wrapping blocks
	// with an efficient caching layer.
	*chain.State

	config Config

	chainID     *big.Int
	networkID   uint64
	genesisHash common.Hash
	chain       *coreth.ETHChain
	chainConfig *params.ChainConfig
	// [db] is the VM's current database managed by ChainState
	db *versiondb.Database
	// [chaindb] is the database supplied to the Ethereum backend
	chaindb Database
	// [acceptedBlockDB] is the database to store the last accepted
	// block.
	acceptedBlockDB database.Database

	atomicTxRepository AtomicTxRepository

	builder *blockBuilder

	network Network

	baseCodec codec.Registry
	codec     codec.Manager
	clock     mockable.Clock
	mempool   *Mempool

	shutdownChan chan struct{}
	shutdownWg   sync.WaitGroup

	fx          secp256k1fx.Fx
	secpFactory crypto.FactorySECP256K1R

	// Continuous Profiler
	profiler profiler.ContinuousProfiler

	bootstrapped bool
}

func (vm *VM) Connected(nodeID ids.ShortID) error {
	return nil // noop
}

func (vm *VM) Disconnected(nodeID ids.ShortID) error {
	return nil // noop
}

// Codec implements the secp256k1fx interface
func (vm *VM) Codec() codec.Manager { return vm.codec }

// CodecRegistry implements the secp256k1fx interface
func (vm *VM) CodecRegistry() codec.Registry { return vm.baseCodec }

// Clock implements the secp256k1fx interface
func (vm *VM) Clock() *mockable.Clock { return &vm.clock }

// Logger implements the secp256k1fx interface
func (vm *VM) Logger() logging.Logger { return vm.ctx.Log }

// SetLogLevel sets the log level with the original [os.StdErr] interface
func (vm *VM) setLogLevel(logLevel log.Lvl) {
	log.Root().SetHandler(log.LvlFilterHandler(logLevel, log.StreamHandler(originalStderr, log.TerminalFormat(false))))
}

/*
 ******************************************************************************
 ********************************* Snowman API ********************************
 ******************************************************************************
 */

// implements SnowmanPlusPlusVM interface
func (vm *VM) GetActivationTime() time.Time {
	return time.Unix(vm.chainConfig.ApricotPhase4BlockTimestamp.Int64(), 0)
}

// Initialize implements the snowman.ChainVM interface

func (vm *VM) Initialize(
	ctx *snow.Context,
	dbManager manager.Manager,
	genesisBytes []byte,
	upgradeBytes []byte,
	configBytes []byte,
	toEngine chan<- commonEng.Message,
	fxs []*commonEng.Fx,
	appSender commonEng.AppSender,
) error {
	vm.config.SetDefaults()
	if len(configBytes) > 0 {
		if err := json.Unmarshal(configBytes, &vm.config); err != nil {
			return fmt.Errorf("failed to unmarshal config %s: %w", string(configBytes), err)
		}
	}
	if b, err := json.Marshal(vm.config); err == nil {
		log.Info("Initializing Coreth VM", "Version", Version, "Config", string(b))
	} else {
		// Log a warning message since we have already successfully unmarshalled into the struct
		log.Warn("Problem initializing Coreth VM", "Version", Version, "Config", string(b), "err", err)
	}

	if len(fxs) > 0 {
		return errUnsupportedFXs
	}

	metrics.Enabled = vm.config.MetricsEnabled
	metrics.EnabledExpensive = vm.config.MetricsExpensiveEnabled

	vm.shutdownChan = make(chan struct{}, 1)
	vm.ctx = ctx
	baseDB := dbManager.Current().Database
	// Use NewNested rather than New so that the structure of the database
	// remains the same regardless of the provided baseDB type.
	vm.chaindb = Database{prefixdb.NewNested(ethDBPrefix, baseDB)}
	vm.db = versiondb.New(baseDB)
	vm.acceptedBlockDB = prefixdb.New(acceptedPrefix, vm.db)
	g := new(core.Genesis)
	if err := json.Unmarshal(genesisBytes, g); err != nil {
		return err
	}

	// Set the chain config for mainnet/fuji chain IDs
	switch {
	case g.Config.ChainID.Cmp(params.AvalancheMainnetChainID) == 0:
		g.Config = params.AvalancheMainnetChainConfig
		phase0BlockValidator.extDataHashes = mainnetExtDataHashes
	case g.Config.ChainID.Cmp(params.AvalancheFujiChainID) == 0:
		g.Config = params.AvalancheFujiChainConfig
		phase0BlockValidator.extDataHashes = fujiExtDataHashes
	case g.Config.ChainID.Cmp(params.AvalancheLocalChainID) == 0:
		g.Config = params.AvalancheLocalChainConfig
	}

	// Free the memory of the extDataHash map that is not used (i.e. if mainnet
	// config, free fuji)
	fujiExtDataHashes = nil
	mainnetExtDataHashes = nil

	vm.chainID = g.Config.ChainID

	ethConfig := ethconfig.NewDefaultConfig()
	ethConfig.Genesis = g

	// Set log level
	logLevel := defaultLogLevel
	if vm.config.LogLevel != "" {
		configLogLevel, err := log.LvlFromString(vm.config.LogLevel)
		if err != nil {
			return fmt.Errorf("failed to initialize logger due to: %w ", err)
		}
		logLevel = configLogLevel
	}

	vm.setLogLevel(logLevel)

	// Set minimum price for mining and default gas price oracle value to the min
	// gas price to prevent so transactions and blocks all use the correct fees
	ethConfig.RPCGasCap = vm.config.RPCGasCap
	ethConfig.RPCEVMTimeout = vm.config.APIMaxDuration.Duration
	ethConfig.RPCTxFeeCap = vm.config.RPCTxFeeCap
	ethConfig.TxPool.NoLocals = !vm.config.LocalTxsEnabled
	ethConfig.AllowUnfinalizedQueries = vm.config.AllowUnfinalizedQueries
	ethConfig.AllowUnprotectedTxs = vm.config.AllowUnprotectedTxs
	ethConfig.Preimages = vm.config.Preimages
	ethConfig.Pruning = vm.config.Pruning
	ethConfig.SnapshotAsync = vm.config.SnapshotAsync
	ethConfig.SnapshotVerify = vm.config.SnapshotVerify

	vm.chainConfig = g.Config
	vm.networkID = ethConfig.NetworkId
	vm.secpFactory = crypto.FactorySECP256K1R{Cache: cache.LRU{Size: secpFactoryCacheSize}}

	nodecfg := node.Config{
		CorethVersion:         Version,
		KeyStoreDir:           vm.config.KeystoreDirectory,
		ExternalSigner:        vm.config.KeystoreExternalSigner,
		InsecureUnlockAllowed: vm.config.KeystoreInsecureUnlockAllowed,
	}

	vm.codec = Codec

	// TODO: read size from settings
	vm.mempool = NewMempool(ctx.AVAXAssetID, defaultMempoolSize)

	// Attempt to load last accepted block to determine if it is necessary to
	// initialize state with the genesis block.
	lastAcceptedBytes, lastAcceptedErr := vm.acceptedBlockDB.Get(lastAcceptedKey)
	var lastAcceptedHash common.Hash
	switch {
	case lastAcceptedErr == database.ErrNotFound:
		// // Set [lastAcceptedHash] to the genesis block hash.
		lastAcceptedHash = ethConfig.Genesis.ToBlock(nil).Hash()
	case lastAcceptedErr != nil:
		return fmt.Errorf("failed to get last accepted block ID due to: %w", lastAcceptedErr)
	case len(lastAcceptedBytes) != common.HashLength:
		return fmt.Errorf("last accepted bytes should have been length %d, but found %d", common.HashLength, len(lastAcceptedBytes))
	default:
		lastAcceptedHash = common.BytesToHash(lastAcceptedBytes)
	}
	ethChain, err := coreth.NewETHChain(&ethConfig, &nodecfg, vm.chaindb, vm.config.EthBackendSettings(), vm.createConsensusCallbacks(), lastAcceptedHash, &vm.clock)
	if err != nil {
		return err
	}
	vm.chain = ethChain
	lastAccepted := vm.chain.LastAcceptedBlock()

	vm.atomicTxRepository = newAtomicTxRepository(vm.db, vm.codec)
	if err = vm.atomicTxRepository.Initialize(); err != nil {
<<<<<<< HEAD
		return err
	}

	err = vm.db.Commit()
	if err != nil {
=======
		log.Error("failed to initialise atomic tx repository", "err", err)
		return err
	}

	if err = vm.db.Commit(); err != nil {
>>>>>>> 1631844e
		return err
	}

	// start goroutines to update the tx pool gas minimum gas price when upgrades go into effect
	vm.handleGasPriceUpdates()

	// initialize new gossip network
	//
	// NOTE: This network must be initialized after the atomic mempool.
	vm.network = vm.NewNetwork(appSender)

	// start goroutines to manage block building
	//
	// NOTE: gossip network must be initialized first otherwie ETH tx gossip will
	// not work.
	vm.builder = vm.NewBlockBuilder(toEngine)

	vm.chain.Start()

	vm.genesisHash = vm.chain.GetGenesisBlock().Hash()
	log.Info(fmt.Sprintf("lastAccepted = %s", lastAccepted.Hash().Hex()))

	atomicTxs, err := vm.extractAtomicTxs(lastAccepted)
	if err != nil {
		return err
	}
	vm.State = chain.NewState(&chain.Config{
		DecidedCacheSize:    decidedCacheSize,
		MissingCacheSize:    missingCacheSize,
		UnverifiedCacheSize: unverifiedCacheSize,
		LastAcceptedBlock: &Block{
			id:        ids.ID(lastAccepted.Hash()),
			ethBlock:  lastAccepted,
			vm:        vm,
			status:    choices.Accepted,
			atomicTxs: atomicTxs,
		},
		GetBlockIDAtHeight: vm.getBlockIDAtHeight,
		GetBlock:           vm.getBlock,
		UnmarshalBlock:     vm.parseBlock,
		BuildBlock:         vm.buildBlock,
	})

	vm.builder.awaitSubmittedTxs()
	go vm.ctx.Log.RecoverAndPanic(vm.startContinuousProfiler)

	// The Codec explicitly registers the types it requires from the secp256k1fx
	// so [vm.baseCodec] is a dummy codec use to fulfill the secp256k1fx VM
	// interface. The fx will register all of its types, which can be safely
	// ignored by the VM's codec.
	vm.baseCodec = linearcodec.NewDefault()

	// pruneChain removes all rejected blocks stored in the database.
	//
	// TODO: This function can take over 60 minutes to run on mainnet and
	// should be converted to run asynchronously.
	// if err := vm.pruneChain(); err != nil {
	// 	return err
	// }

	// Only provide metrics if they are being populated.
	if metrics.Enabled {
		gatherer := prometheus.Gatherer(metrics.DefaultRegistry)
		if err := ctx.Metrics.Register(gatherer); err != nil {
			return err
		}
	}

	return vm.fx.Initialize(vm)
}

func (vm *VM) createConsensusCallbacks() *dummy.ConsensusCallbacks {
	return &dummy.ConsensusCallbacks{
		OnFinalizeAndAssemble: vm.onFinalizeAndAssemble,
		OnExtraStateChange:    vm.onExtraStateChange,
	}
}

func (vm *VM) preBatchOnFinalizeAndAssemble(header *types.Header, state *state.StateDB, txs []*types.Transaction) ([]byte, *big.Int, *big.Int, error) {
	for {
		tx, exists := vm.mempool.NextTx()
		if !exists {
			break
		}
		// Take a snapshot of [state] before calling verifyTx so that if the transaction fails verification
		// we can revert to [snapshot].
		// Note: snapshot is taken inside the loop because you cannot revert to the same snapshot more than
		// once.
		snapshot := state.Snapshot()
		rules := vm.chainConfig.AvalancheRules(header.Number, new(big.Int).SetUint64(header.Time))
		if err := vm.verifyTx(tx, header.ParentHash, header.BaseFee, state, rules); err != nil {
			// Discard the transaction from the mempool on failed verification.
			vm.mempool.DiscardCurrentTx(tx.ID())
			state.RevertToSnapshot(snapshot)
			continue
		}

		atomicTxBytes, err := vm.codec.Marshal(codecVersion, tx)
		if err != nil {
			// Discard the transaction from the mempool and error if the transaction
			// cannot be marshalled. This should never happen.
			vm.mempool.DiscardCurrentTx(tx.ID())
			return nil, nil, nil, fmt.Errorf("failed to marshal atomic transaction %s due to %w", tx.ID(), err)
		}
		var contribution, gasUsed *big.Int
		if rules.IsApricotPhase4 {
			contribution, gasUsed, err = tx.BlockFeeContribution(rules.IsApricotPhase5, vm.ctx.AVAXAssetID, header.BaseFee)
			if err != nil {
				return nil, nil, nil, err
			}
		}
		return atomicTxBytes, contribution, gasUsed, nil
	}

	if len(txs) == 0 {
		// this could happen due to the async logic of geth tx pool
		return nil, nil, nil, errEmptyBlock
	}

	return nil, nil, nil, nil
}

// assumes that we are in at least Apricot Phase 5.
func (vm *VM) postBatchOnFinalizeAndAssemble(header *types.Header, state *state.StateDB, txs []*types.Transaction) ([]byte, *big.Int, *big.Int, error) {
	var (
		batchAtomicTxs    []*Tx
		batchAtomicUTXOs  ids.Set
		batchContribution *big.Int = new(big.Int).Set(common.Big0)
		batchGasUsed      *big.Int = new(big.Int).Set(common.Big0)
		rules                      = vm.chainConfig.AvalancheRules(header.Number, new(big.Int).SetUint64(header.Time))
	)

	for {
		tx, exists := vm.mempool.NextTx()
		if !exists {
			break
		}

		var (
			txGasUsed, txContribution *big.Int
			err                       error
		)

		// Note: we do not need to check if we are in at least ApricotPhase4 here because
		// we assume that this function will only be called when the block is in at least
		// ApricotPhase5.
		txContribution, txGasUsed, err = tx.BlockFeeContribution(true, vm.ctx.AVAXAssetID, header.BaseFee)
		if err != nil {
			return nil, nil, nil, err
		}
		// ensure [gasUsed] + [batchGasUsed] doesnt exceed the [atomicGasLimit]
		if totalGasUsed := new(big.Int).Add(batchGasUsed, txGasUsed); totalGasUsed.Cmp(params.AtomicGasLimit) > 0 {
			// Send [tx] back to the mempool's tx heap.
			vm.mempool.CancelCurrentTx(tx.ID())
			break
		}

		if batchAtomicUTXOs.Overlaps(tx.InputUTXOs()) {
			// Discard the transaction from the mempool since it will fail verification
			// after this block has been accepted.
			// Note: if the proposed block is not accepted, the transaction may still be
			// valid, but we discard it early here based on the assumption that the proposed
			// block will most likely be accepted.
			// Discard the transaction from the mempool on failed verification.
			vm.mempool.DiscardCurrentTx(tx.ID())
			continue
		}

		snapshot := state.Snapshot()
		if err := vm.verifyTx(tx, header.ParentHash, header.BaseFee, state, rules); err != nil {
			// Discard the transaction from the mempool and reset the state to [snapshot]
			// if it fails verification here.
			// Note: prior to this point, we have not modified [state] so there is no need to
			// revert to a snapshot if we discard the transaction prior to this point.
			vm.mempool.DiscardCurrentTx(tx.ID())
			state.RevertToSnapshot(snapshot)
			continue
		}

		batchAtomicTxs = append(batchAtomicTxs, tx)
		batchAtomicUTXOs.Union(tx.InputUTXOs())
		// Add the [txGasUsed] to the [batchGasUsed] when the [tx] has passed verification
		batchGasUsed.Add(batchGasUsed, txGasUsed)
		batchContribution.Add(batchContribution, txContribution)
	}

	// If there is a non-zero number of transactions, marshal them and return the byte slice
	// for the block's extra data along with the contribution and gas used.
	if len(batchAtomicTxs) > 0 {
		atomicTxBytes, err := vm.codec.Marshal(codecVersion, batchAtomicTxs)
		if err != nil {
			// If we fail to marshal the batch of atomic transactions for any reason,
			// discard the entire set of current transactions.
			vm.mempool.DiscardCurrentTxs()
			return nil, nil, nil, fmt.Errorf("failed to marshal batch of atomic transactions due to %w", err)
		}
		return atomicTxBytes, batchContribution, batchGasUsed, nil
	}

	// If there are no regular transactions and there were also no atomic transactions to be included,
	// then the block is empty and should be considered invalid.
	if len(txs) == 0 {
		// this could happen due to the async logic of geth tx pool
		return nil, nil, nil, errEmptyBlock
	}

	// If there are no atomic transactions, but there is a non-zero number of regular transactions, then
	// we return a nil slice with no contribution from the atomic transactions and a nil error.
	return nil, nil, nil, nil
}

func (vm *VM) onFinalizeAndAssemble(header *types.Header, state *state.StateDB, txs []*types.Transaction) ([]byte, *big.Int, *big.Int, error) {
	if !vm.chainConfig.IsApricotPhase5(new(big.Int).SetUint64(header.Time)) {
		return vm.preBatchOnFinalizeAndAssemble(header, state, txs)
	}
	return vm.postBatchOnFinalizeAndAssemble(header, state, txs)
}

func (vm *VM) onExtraStateChange(block *types.Block, state *state.StateDB) (*big.Int, *big.Int, error) {
	txs, err := vm.extractAtomicTxs(block)
	if err != nil {
		return nil, nil, err
	}

	// If there are no transactions, we can return early
	if len(txs) == 0 {
		return nil, nil, nil
	}

	// Allocate these variables only if there are atomic transactions to process.
	var (
		batchContribution *big.Int = big.NewInt(0)
		batchGasUsed      *big.Int = big.NewInt(0)
		timestamp                  = new(big.Int).SetUint64(block.Time())
		isApricotPhase4            = vm.chainConfig.IsApricotPhase4(timestamp)
		isApricotPhase5            = vm.chainConfig.IsApricotPhase5(timestamp)
	)
	for _, tx := range txs {
		if err := tx.UnsignedAtomicTx.EVMStateTransfer(vm.ctx, state); err != nil {
			return nil, nil, err
		}
		// If ApricotPhase4 is enabled, calculate the block fee contribution
		if isApricotPhase4 {
			contribution, gasUsed, err := tx.BlockFeeContribution(isApricotPhase5, vm.ctx.AVAXAssetID, block.BaseFee())
			if err != nil {
				return nil, nil, err
			}

			batchContribution.Add(batchContribution, contribution)
			batchGasUsed.Add(batchGasUsed, gasUsed)
		}

		// If ApricotPhase5 is enabled, enforce that the atomic gas used does not exceed the
		// atomic gas limit.
		if vm.chainConfig.IsApricotPhase5(timestamp) {
			// Ensure that [tx] does not push [block] above the atomic gas limit.
			if batchGasUsed.Cmp(params.AtomicGasLimit) == 1 {
				return nil, nil, fmt.Errorf("atomic gas used (%d) by block (%s), exceeds atomic gas limit (%d)", batchGasUsed, block.Hash().Hex(), params.AtomicGasLimit)
			}
		}
	}
	return batchContribution, batchGasUsed, nil
}

func (vm *VM) pruneChain() error {
	if !vm.config.Pruning {
		return nil
	}
	pruned, err := vm.db.Has(pruneRejectedBlocksKey)
	if err != nil {
		return fmt.Errorf("failed to check if the VM has pruned rejected blocks: %w", err)
	}
	if pruned {
		return nil
	}

	lastAcceptedHeight := vm.LastAcceptedBlock().Height()
	if err := vm.chain.RemoveRejectedBlocks(0, lastAcceptedHeight); err != nil {
		return err
	}
	heightBytes := make([]byte, 8)
	binary.PutUvarint(heightBytes, lastAcceptedHeight)
	if err := vm.db.Put(pruneRejectedBlocksKey, heightBytes); err != nil {
		return err
	}
	return vm.db.Commit()
}

// Bootstrapping notifies this VM that the consensus engine is performing
// bootstrapping
func (vm *VM) Bootstrapping() error {
	vm.bootstrapped = false
	return vm.fx.Bootstrapping()
}

// Bootstrapped notifies this VM that the consensus engine has finished
// bootstrapping
func (vm *VM) Bootstrapped() error {
	vm.bootstrapped = true
	return vm.fx.Bootstrapped()
}

// Shutdown implements the snowman.ChainVM interface
func (vm *VM) Shutdown() error {
	if vm.ctx == nil {
		return nil
	}

	close(vm.shutdownChan)
	vm.chain.Stop()
	vm.shutdownWg.Wait()
	return nil
}

// buildBlock builds a block to be wrapped by ChainState
func (vm *VM) buildBlock() (snowman.Block, error) {
	block, err := vm.chain.GenerateBlock()
	vm.builder.handleGenerateBlock()
	if err != nil {
		vm.mempool.CancelCurrentTxs()
		return nil, err
	}

	atomicTxs, err := vm.extractAtomicTxs(block)
	if err != nil {
		vm.mempool.DiscardCurrentTxs()
		return nil, err
	}
	// Note: the status of block is set by ChainState
	blk := &Block{
		id:        ids.ID(block.Hash()),
		ethBlock:  block,
		vm:        vm,
		atomicTxs: atomicTxs,
	}

	// Verify is called on a non-wrapped block here, such that this
	// does not add [blk] to the processing blocks map in ChainState.
	//
	// TODO cache verification since Verify() will be called by the
	// consensus engine as well.
	//
	// Note: this is only called when building a new block, so caching
	// verification will only be a significant optimization for nodes
	// that produce a large number of blocks.
	// We call verify without writes here to avoid generating a reference
	// to the blk state root in the triedb when we are going to call verify
	// again from the consensus engine with writes enabled.
	if err := blk.verify(false /*=writes*/); err != nil {
		vm.mempool.CancelCurrentTxs()
		return nil, fmt.Errorf("block failed verification due to: %w", err)
	}

	log.Debug(fmt.Sprintf("Built block %s", blk.ID()))
	// Marks the current transactions from the mempool as being successfully issued
	// into a block.
	vm.mempool.IssueCurrentTxs()
	return blk, nil
}

// parseBlock parses [b] into a block to be wrapped by ChainState.
func (vm *VM) parseBlock(b []byte) (snowman.Block, error) {
	ethBlock := new(types.Block)
	if err := rlp.DecodeBytes(b, ethBlock); err != nil {
		return nil, err
	}

	atomicTxs, err := vm.extractAtomicTxs(ethBlock)
	if err != nil {
		return nil, err
	}
	// Note: the status of block is set by ChainState
	block := &Block{
		id:        ids.ID(ethBlock.Hash()),
		ethBlock:  ethBlock,
		vm:        vm,
		atomicTxs: atomicTxs,
	}
	// Performing syntactic verification in ParseBlock allows for
	// short-circuiting bad blocks before they are processed by the VM.
	if _, err := block.syntacticVerify(); err != nil {
		return nil, fmt.Errorf("syntactic block verification failed: %w", err)
	}
	return block, nil
}

// getBlock attempts to retrieve block [id] from the VM to be wrapped
// by ChainState.
func (vm *VM) getBlock(id ids.ID) (snowman.Block, error) {
	ethBlock := vm.chain.GetBlockByHash(common.Hash(id))
	// If [ethBlock] is nil, return [database.ErrNotFound] here
	// so that the miss is considered cacheable.
	if ethBlock == nil {
		return nil, database.ErrNotFound
	}
	atomicTxs, err := vm.extractAtomicTxs(ethBlock)
	if err != nil {
		return nil, err
	}
	// Note: the status of block is set by ChainState
	blk := &Block{
		id:        ids.ID(ethBlock.Hash()),
		ethBlock:  ethBlock,
		vm:        vm,
		atomicTxs: atomicTxs,
	}
	return blk, nil
}

// SetPreference sets what the current tail of the chain is
func (vm *VM) SetPreference(blkID ids.ID) error {
	// Since each internal handler used by [vm.State] always returns a block
	// with non-nil ethBlock value, GetBlockInternal should never return a
	// (*Block) with a nil ethBlock value.
	block, err := vm.GetBlockInternal(blkID)
	if err != nil {
		return fmt.Errorf("failed to set preference to %s: %w", blkID, err)
	}

	return vm.chain.SetPreference(block.(*Block).ethBlock)
}

// getBlockIDAtHeight retrieves the blkID of the canonical block at [blkHeight]
// if [blkHeight] is less than the height of the last accepted block, this will return
// a canonical block. Otherwise, it may return a blkID that has not yet been accepted.
func (vm *VM) getBlockIDAtHeight(blkHeight uint64) (ids.ID, error) {
	ethBlock := vm.chain.GetBlockByNumber(blkHeight)
	if ethBlock == nil {
		return ids.ID{}, fmt.Errorf("could not find block at height: %d", blkHeight)
	}

	return ids.ID(ethBlock.Hash()), nil
}

func (vm *VM) Version() (string, error) {
	return Version, nil
}

// NewHandler returns a new Handler for a service where:
//   * The handler's functionality is defined by [service]
//     [service] should be a gorilla RPC service (see https://www.gorillatoolkit.org/pkg/rpc/v2)
//   * The name of the service is [name]
//   * The LockOption is the first element of [lockOption]
//     By default the LockOption is WriteLock
//     [lockOption] should have either 0 or 1 elements. Elements beside the first are ignored.
func newHandler(name string, service interface{}, lockOption ...commonEng.LockOption) (*commonEng.HTTPHandler, error) {
	server := avalancheRPC.NewServer()
	server.RegisterCodec(avalancheJSON.NewCodec(), "application/json")
	server.RegisterCodec(avalancheJSON.NewCodec(), "application/json;charset=UTF-8")
	if err := server.RegisterService(service, name); err != nil {
		return nil, err
	}

	var lock commonEng.LockOption = commonEng.WriteLock
	if len(lockOption) != 0 {
		lock = lockOption[0]
	}
	return &commonEng.HTTPHandler{LockOptions: lock, Handler: server}, nil
}

// CreateHandlers makes new http handlers that can handle API calls
func (vm *VM) CreateHandlers() (map[string]*commonEng.HTTPHandler, error) {
	handler := vm.chain.NewRPCHandler(vm.config.APIMaxDuration.Duration)
	enabledAPIs := vm.config.EthAPIs()
	vm.chain.AttachEthService(handler, enabledAPIs)

	primaryAlias, err := vm.ctx.BCLookup.PrimaryAlias(vm.ctx.ChainID)
	if err != nil {
		return nil, fmt.Errorf("failed to get primary alias for chain due to %w", err)
	}
	apis := make(map[string]*commonEng.HTTPHandler)
	avaxAPI, err := newHandler("avax", &AvaxAPI{vm})
	if err != nil {
		return nil, fmt.Errorf("failed to register service for AVAX API due to %w", err)
	}
	enabledAPIs = append(enabledAPIs, "avax")
	apis[avaxEndpoint] = avaxAPI

	if vm.config.CorethAdminAPIEnabled {
		adminAPI, err := newHandler("admin", NewAdminService(vm, fmt.Sprintf("coreth_performance_%s", primaryAlias)))
		if err != nil {
			return nil, fmt.Errorf("failed to register service for admin API due to %w", err)
		}
		apis[adminEndpoint] = adminAPI
		enabledAPIs = append(enabledAPIs, "coreth-admin")
	}

	errs := wrappers.Errs{}
	if vm.config.SnowmanAPIEnabled {
		errs.Add(handler.RegisterName("snowman", &SnowmanAPI{vm}))
		enabledAPIs = append(enabledAPIs, "snowman")
	}
	if vm.config.NetAPIEnabled {
		errs.Add(handler.RegisterName("net", &NetAPI{vm}))
		enabledAPIs = append(enabledAPIs, "net")
	}
	if vm.config.Web3APIEnabled {
		errs.Add(handler.RegisterName("web3", &Web3API{}))
		enabledAPIs = append(enabledAPIs, "web3")
	}
	if errs.Errored() {
		return nil, errs.Err
	}

	log.Info(fmt.Sprintf("Enabled APIs: %s", strings.Join(enabledAPIs, ", ")))
	apis[ethRPCEndpoint] = &commonEng.HTTPHandler{
		LockOptions: commonEng.NoLock,
		Handler:     handler,
	}
	apis[ethWSEndpoint] = &commonEng.HTTPHandler{
		LockOptions: commonEng.NoLock,
		Handler: handler.WebsocketHandlerWithDuration(
			[]string{"*"},
			vm.config.APIMaxDuration.Duration,
			vm.config.WSCPURefillRate.Duration,
			vm.config.WSCPUMaxStored.Duration,
		),
	}

	return apis, nil
}

// CreateStaticHandlers makes new http handlers that can handle API calls
func (vm *VM) CreateStaticHandlers() (map[string]*commonEng.HTTPHandler, error) {
	handler := rpc.NewServer(0)
	if err := handler.RegisterName("static", &StaticService{}); err != nil {
		return nil, err
	}

	return map[string]*commonEng.HTTPHandler{
		"/rpc": {LockOptions: commonEng.NoLock, Handler: handler},
		"/ws":  {LockOptions: commonEng.NoLock, Handler: handler.WebsocketHandler([]string{"*"})},
	}, nil
}

/*
 ******************************************************************************
 *********************************** Helpers **********************************
 ******************************************************************************
 */
// extractAtomicTxs returns the atomic transactions in [block] if
// they exist.
func (vm *VM) extractAtomicTxs(block *types.Block) ([]*Tx, error) {
	atomicTxBytes := block.ExtData()
	if len(atomicTxBytes) == 0 {
		return nil, nil
	}

	if !vm.chainConfig.IsApricotPhase5(new(big.Int).SetUint64(block.Time())) {
		return vm.extractAtomicTxsPreApricotPhase5(atomicTxBytes)
	}
	return vm.extractAtomicTxsPostApricotPhase5(atomicTxBytes)
}

// [extractAtomicTxsPreApricotPhase5] extracts a singular atomic transaction from [atomicTxBytes]
// and returns a slice of atomic transactions for compatibility with the type returned post
// ApricotPhase5.
// Note: this function assumes [atomicTxBytes] is non-empty.
func (vm *VM) extractAtomicTxsPreApricotPhase5(atomicTxBytes []byte) ([]*Tx, error) {
	atomicTx := new(Tx)
	if _, err := vm.codec.Unmarshal(atomicTxBytes, atomicTx); err != nil {
		return nil, fmt.Errorf("failed to unmarshal atomic transaction (pre-AP3): %w", err)
	}
	if err := atomicTx.Sign(vm.codec, nil); err != nil {
		return nil, fmt.Errorf("failed to initialize singleton atomic tx due to: %w", err)
	}
	return []*Tx{atomicTx}, nil
}

// [extractAtomicTxsPostApricotPhase5] extracts a slice of atomic transactions from [atomicTxBytes].
// Note: this function assumes [atomicTxBytes] is non-empty.
func (vm *VM) extractAtomicTxsPostApricotPhase5(atomicTxBytes []byte) ([]*Tx, error) {
	var atomicTxs []*Tx
	if _, err := vm.codec.Unmarshal(atomicTxBytes, &atomicTxs); err != nil {
		return nil, fmt.Errorf("failed to unmarshal atomic tx (AP5) due to %w", err)
	}

	// Do not allow non-empty extra data field to contain zero atomic transactions. This would allow
	// people to construct a block that contains useless data.
	if len(atomicTxs) == 0 {
		return nil, errMissingAtomicTxs
	}

	for index, atx := range atomicTxs {
		if err := atx.Sign(vm.codec, nil); err != nil {
			return nil, fmt.Errorf("failed to initialize atomic tx at index %d: %w", index, err)
		}
	}
	return atomicTxs, nil
}

// conflicts returns an error if [inputs] conflicts with any of the atomic inputs contained in [ancestor]
// or any of its ancestor blocks going back to the last accepted block in its ancestry. If [ancestor] is
// accepted, then nil will be returned immediately.
// If the ancestry of [ancestor] cannot be fetched, then [errRejectedParent] may be returned.
func (vm *VM) conflicts(inputs ids.Set, ancestor *Block) error {
	for ancestor.Status() != choices.Accepted {
		// If any of the atomic transactions in the ancestor conflict with [inputs]
		// return an error.
		for _, atomicTx := range ancestor.atomicTxs {
			if inputs.Overlaps(atomicTx.InputUTXOs()) {
				return errConflictingAtomicInputs
			}
		}

		// Move up the chain.
		nextAncestorID := ancestor.Parent()
		// If the ancestor is unknown, then the parent failed
		// verification when it was called.
		// If the ancestor is rejected, then this block shouldn't be
		// inserted into the canonical chain because the parent is
		// will be missing.
		// If the ancestor is processing, then the block may have
		// been verified.
		nextAncestorIntf, err := vm.GetBlockInternal(nextAncestorID)
		if err != nil {
			return errRejectedParent
		}

		if blkStatus := nextAncestorIntf.Status(); blkStatus == choices.Unknown || blkStatus == choices.Rejected {
			return errRejectedParent
		}
		nextAncestor, ok := nextAncestorIntf.(*Block)
		if !ok {
			return fmt.Errorf("ancestor block %s had unexpected type %T", nextAncestor.ID(), nextAncestorIntf)
		}
		ancestor = nextAncestor
	}

	return nil
}

// getAtomicTx returns the requested transaction, status, and height.
// If the status is Unknown, then the returned transaction will be nil.
func (vm *VM) getAtomicTx(txID ids.ID) (*Tx, Status, uint64, error) {
	if tx, height, err := vm.atomicTxRepository.GetByTxID(txID); err == nil {
		return tx, Accepted, height, nil
	} else if err != database.ErrNotFound {
		return nil, Unknown, 0, err
	}
	tx, dropped, found := vm.mempool.GetTx(txID)
	switch {
	case found && dropped:
		return tx, Dropped, 0, nil
	case found:
		return tx, Processing, 0, nil
	default:
		return nil, Unknown, 0, nil
	}
}

// ParseAddress takes in an address and produces the ID of the chain it's for
// the ID of the address
func (vm *VM) ParseAddress(addrStr string) (ids.ID, ids.ShortID, error) {
	chainIDAlias, hrp, addrBytes, err := formatting.ParseAddress(addrStr)
	if err != nil {
		return ids.ID{}, ids.ShortID{}, err
	}

	chainID, err := vm.ctx.BCLookup.Lookup(chainIDAlias)
	if err != nil {
		return ids.ID{}, ids.ShortID{}, err
	}

	expectedHRP := constants.GetHRP(vm.ctx.NetworkID)
	if hrp != expectedHRP {
		return ids.ID{}, ids.ShortID{}, fmt.Errorf("expected hrp %q but got %q",
			expectedHRP, hrp)
	}

	addr, err := ids.ToShortID(addrBytes)
	if err != nil {
		return ids.ID{}, ids.ShortID{}, err
	}
	return chainID, addr, nil
}

// issueTx verifies [tx] as valid to be issued on top of the currently preferred block
// and then issues [tx] into the mempool if valid.
func (vm *VM) issueTx(tx *Tx, local bool) error {
	if err := vm.verifyTxAtTip(tx); err != nil {
		if !local {
			// unlike local txs, invalid remote txs are recorded as discarded
			// so that they won't be requested again
			txID := tx.ID()
			vm.mempool.discardedTxs.Put(txID, tx)
			log.Debug("failed to verify remote tx being issued to the mempool",
				"txID", txID,
				"err", err,
			)
			return nil
		}
		return err
	}

	// add to mempool and possibly re-gossip
	if err := vm.mempool.AddTx(tx); err != nil {
		if !local {
			// unlike local txs, invalid remote txs are recorded as discarded
			// so that they won't be requested again
			txID := tx.ID()
			vm.mempool.discardedTxs.Put(tx.ID(), tx)
			log.Debug("failed to issue remote tx to mempool",
				"txID", txID,
				"err", err,
			)
			return nil
		}
		return err
	}

	// NOTE: Gossiping of the issued [Tx] is handled in [AddTx]
	return nil
}

// verifyTxAtTip verifies that [tx] is valid to be issued on top of the currently preferred block
func (vm *VM) verifyTxAtTip(tx *Tx) error {
	preferredBlock := vm.chain.CurrentBlock()
	preferredState, err := vm.chain.BlockState(preferredBlock)
	if err != nil {
		return fmt.Errorf("failed to retrieve block state at tip while verifying atomic tx: %w", err)
	}
	rules := vm.currentRules()
	parentHeader := preferredBlock.Header()
	var nextBaseFee *big.Int
	timestamp := vm.clock.Time().Unix()
	bigTimestamp := big.NewInt(timestamp)
	if vm.chainConfig.IsApricotPhase3(bigTimestamp) {
		_, nextBaseFee, err = dummy.CalcBaseFee(vm.chainConfig, parentHeader, uint64(timestamp))
		if err != nil {
			// Return extremely detailed error since CalcBaseFee should never encounter an issue here
			return fmt.Errorf("failed to calculate base fee with parent timestamp (%d), parent ExtraData: (0x%x), and current timestamp (%d): %w", parentHeader.Time, parentHeader.Extra, timestamp, err)
		}
	}

	return vm.verifyTx(tx, parentHeader.Hash(), nextBaseFee, preferredState, rules)
}

// verifyTx verifies that [tx] is valid to be issued into a block with parent block [parentHash]
// and validated at [state] using [rules] as the current rule set.
// Note: verifyTx may modify [state]. If [state] needs to be properly maintained, the caller is responsible
// for reverting to the correct snapshot after calling this function. If this function is called with a
// throwaway state, then this is not necessary.
func (vm *VM) verifyTx(tx *Tx, parentHash common.Hash, baseFee *big.Int, state *state.StateDB, rules params.Rules) error {
	parentIntf, err := vm.GetBlockInternal(ids.ID(parentHash))
	if err != nil {
		return fmt.Errorf("failed to get parent block: %w", err)
	}
	parent, ok := parentIntf.(*Block)
	if !ok {
		return fmt.Errorf("parent block %s had unexpected type %T", parentIntf.ID(), parentIntf)
	}
	if err := tx.UnsignedAtomicTx.SemanticVerify(vm, tx, parent, baseFee, rules); err != nil {
		return err
	}
	return tx.UnsignedAtomicTx.EVMStateTransfer(vm.ctx, state)
}

// GetAtomicUTXOs returns the utxos that at least one of the provided addresses is
// referenced in.
func (vm *VM) GetAtomicUTXOs(
	chainID ids.ID,
	addrs ids.ShortSet,
	startAddr ids.ShortID,
	startUTXOID ids.ID,
	limit int,
) ([]*avax.UTXO, ids.ShortID, ids.ID, error) {
	if limit <= 0 || limit > maxUTXOsToFetch {
		limit = maxUTXOsToFetch
	}

	addrsList := make([][]byte, addrs.Len())
	for i, addr := range addrs.List() {
		addrsList[i] = addr.Bytes()
	}

	allUTXOBytes, lastAddr, lastUTXO, err := vm.ctx.SharedMemory.Indexed(
		chainID,
		addrsList,
		startAddr.Bytes(),
		startUTXOID[:],
		limit,
	)
	if err != nil {
		return nil, ids.ShortID{}, ids.ID{}, fmt.Errorf("error fetching atomic UTXOs: %w", err)
	}

	lastAddrID, err := ids.ToShortID(lastAddr)
	if err != nil {
		lastAddrID = ids.ShortEmpty
	}
	lastUTXOID, err := ids.ToID(lastUTXO)
	if err != nil {
		lastUTXOID = ids.Empty
	}

	utxos := make([]*avax.UTXO, len(allUTXOBytes))
	for i, utxoBytes := range allUTXOBytes {
		utxo := &avax.UTXO{}
		if _, err := vm.codec.Unmarshal(utxoBytes, utxo); err != nil {
			return nil, ids.ShortID{}, ids.ID{}, fmt.Errorf("error parsing UTXO: %w", err)
		}
		utxos[i] = utxo
	}
	return utxos, lastAddrID, lastUTXOID, nil
}

// GetSpendableFunds returns a list of EVMInputs and keys (in corresponding
// order) to total [amount] of [assetID] owned by [keys].
// Note: we return [][]*crypto.PrivateKeySECP256K1R even though each input
// corresponds to a single key, so that the signers can be passed in to
// [tx.Sign] which supports multiple keys on a single input.
func (vm *VM) GetSpendableFunds(
	keys []*crypto.PrivateKeySECP256K1R,
	assetID ids.ID,
	amount uint64,
) ([]EVMInput, [][]*crypto.PrivateKeySECP256K1R, error) {
	// Note: current state uses the state of the preferred block.
	state, err := vm.chain.CurrentState()
	if err != nil {
		return nil, nil, err
	}
	inputs := []EVMInput{}
	signers := [][]*crypto.PrivateKeySECP256K1R{}
	// Note: we assume that each key in [keys] is unique, so that iterating over
	// the keys will not produce duplicated nonces in the returned EVMInput slice.
	for _, key := range keys {
		if amount == 0 {
			break
		}
		addr := GetEthAddress(key)
		var balance uint64
		if assetID == vm.ctx.AVAXAssetID {
			// If the asset is AVAX, we divide by the x2cRate to convert back to the correct
			// denomination of AVAX that can be exported.
			balance = new(big.Int).Div(state.GetBalance(addr), x2cRate).Uint64()
		} else {
			balance = state.GetBalanceMultiCoin(addr, common.Hash(assetID)).Uint64()
		}
		if balance == 0 {
			continue
		}
		if amount < balance {
			balance = amount
		}
		nonce, err := vm.GetCurrentNonce(addr)
		if err != nil {
			return nil, nil, err
		}
		inputs = append(inputs, EVMInput{
			Address: addr,
			Amount:  balance,
			AssetID: assetID,
			Nonce:   nonce,
		})
		signers = append(signers, []*crypto.PrivateKeySECP256K1R{key})
		amount -= balance
	}

	if amount > 0 {
		return nil, nil, errInsufficientFunds
	}

	return inputs, signers, nil
}

// GetSpendableAVAXWithFee returns a list of EVMInputs and keys (in corresponding
// order) to total [amount] + [fee] of [AVAX] owned by [keys].
// This function accounts for the added cost of the additional inputs needed to
// create the transaction and makes sure to skip any keys with a balance that is
// insufficient to cover the additional fee.
// Note: we return [][]*crypto.PrivateKeySECP256K1R even though each input
// corresponds to a single key, so that the signers can be passed in to
// [tx.Sign] which supports multiple keys on a single input.
func (vm *VM) GetSpendableAVAXWithFee(
	keys []*crypto.PrivateKeySECP256K1R,
	amount uint64,
	cost uint64,
	baseFee *big.Int,
) ([]EVMInput, [][]*crypto.PrivateKeySECP256K1R, error) {
	// Note: current state uses the state of the preferred block.
	state, err := vm.chain.CurrentState()
	if err != nil {
		return nil, nil, err
	}

	initialFee, err := calculateDynamicFee(cost, baseFee)
	if err != nil {
		return nil, nil, err
	}

	newAmount, err := math.Add64(amount, initialFee)
	if err != nil {
		return nil, nil, err
	}
	amount = newAmount

	inputs := []EVMInput{}
	signers := [][]*crypto.PrivateKeySECP256K1R{}
	// Note: we assume that each key in [keys] is unique, so that iterating over
	// the keys will not produce duplicated nonces in the returned EVMInput slice.
	for _, key := range keys {
		if amount == 0 {
			break
		}

		prevFee, err := calculateDynamicFee(cost, baseFee)
		if err != nil {
			return nil, nil, err
		}

		newCost := cost + EVMInputGas
		newFee, err := calculateDynamicFee(newCost, baseFee)
		if err != nil {
			return nil, nil, err
		}

		additionalFee := newFee - prevFee

		addr := GetEthAddress(key)
		// Since the asset is AVAX, we divide by the x2cRate to convert back to
		// the correct denomination of AVAX that can be exported.
		balance := new(big.Int).Div(state.GetBalance(addr), x2cRate).Uint64()
		// If the balance for [addr] is insufficient to cover the additional cost
		// of adding an input to the transaction, skip adding the input altogether
		if balance <= additionalFee {
			continue
		}

		// Update the cost for the next iteration
		cost = newCost

		newAmount, err := math.Add64(amount, additionalFee)
		if err != nil {
			return nil, nil, err
		}
		amount = newAmount

		// Use the entire [balance] as an input, but if the required [amount]
		// is less than the balance, update the [inputAmount] to spend the
		// minimum amount to finish the transaction.
		inputAmount := balance
		if amount < balance {
			inputAmount = amount
		}
		nonce, err := vm.GetCurrentNonce(addr)
		if err != nil {
			return nil, nil, err
		}
		inputs = append(inputs, EVMInput{
			Address: addr,
			Amount:  inputAmount,
			AssetID: vm.ctx.AVAXAssetID,
			Nonce:   nonce,
		})
		signers = append(signers, []*crypto.PrivateKeySECP256K1R{key})
		amount -= inputAmount
	}

	if amount > 0 {
		return nil, nil, errInsufficientFunds
	}

	return inputs, signers, nil
}

// GetCurrentNonce returns the nonce associated with the address at the
// preferred block
func (vm *VM) GetCurrentNonce(address common.Address) (uint64, error) {
	// Note: current state uses the state of the preferred block.
	state, err := vm.chain.CurrentState()
	if err != nil {
		return 0, err
	}
	return state.GetNonce(address), nil
}

// currentRules returns the chain rules for the current block.
func (vm *VM) currentRules() params.Rules {
	header := vm.chain.APIBackend().CurrentHeader()
	return vm.chainConfig.AvalancheRules(header.Number, big.NewInt(int64(header.Time)))
}

// getBlockValidator returns the block validator that should be used for a block that
// follows the ruleset defined by [rules]
func (vm *VM) getBlockValidator(rules params.Rules) BlockValidator {
	switch {
	case rules.IsApricotPhase5:
		return phase5BlockValidator
	case rules.IsApricotPhase4:
		return phase4BlockValidator
	case rules.IsApricotPhase3:
		return phase3BlockValidator
	case rules.IsApricotPhase2, rules.IsApricotPhase1:
		// Note: the phase1BlockValidator is used in both apricot phase1 and phase2
		return phase1BlockValidator
	default:
		return phase0BlockValidator
	}
}

func (vm *VM) startContinuousProfiler() {
	// If the profiler directory is empty, return immediately
	// without creating or starting a continuous profiler.
	if vm.config.ContinuousProfilerDir == "" {
		return
	}
	vm.profiler = profiler.NewContinuous(
		filepath.Join(vm.config.ContinuousProfilerDir),
		vm.config.ContinuousProfilerFrequency.Duration,
		vm.config.ContinuousProfilerMaxFiles,
	)
	defer vm.profiler.Shutdown()

	vm.shutdownWg.Add(1)
	go func() {
		defer vm.shutdownWg.Done()
		log.Info("Dispatching continuous profiler", "dir", vm.config.ContinuousProfilerDir, "freq", vm.config.ContinuousProfilerFrequency, "maxFiles", vm.config.ContinuousProfilerMaxFiles)
		err := vm.profiler.Dispatch()
		if err != nil {
			log.Error("continuous profiler failed", "err", err)
		}
	}()
	// Wait for shutdownChan to be closed
	<-vm.shutdownChan
}

func (vm *VM) estimateBaseFee(ctx context.Context) (*big.Int, error) {
	// Get the base fee to use
	baseFee, err := vm.chain.APIBackend().EstimateBaseFee(ctx)
	if err != nil {
		return nil, err
	}
	if baseFee == nil {
		baseFee = initialBaseFee
	} else {
		// give some breathing room
		baseFee.Mul(baseFee, big.NewInt(11))
		baseFee.Div(baseFee, big.NewInt(10))
	}

	return baseFee, nil
}<|MERGE_RESOLUTION|>--- conflicted
+++ resolved
@@ -377,19 +377,11 @@
 
 	vm.atomicTxRepository = newAtomicTxRepository(vm.db, vm.codec)
 	if err = vm.atomicTxRepository.Initialize(); err != nil {
-<<<<<<< HEAD
-		return err
-	}
-
-	err = vm.db.Commit()
-	if err != nil {
-=======
 		log.Error("failed to initialise atomic tx repository", "err", err)
 		return err
 	}
 
 	if err = vm.db.Commit(); err != nil {
->>>>>>> 1631844e
 		return err
 	}
 
