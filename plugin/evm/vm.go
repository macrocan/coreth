--- conflicted
+++ resolved
@@ -382,15 +382,9 @@
 	vm.chain = ethChain
 	lastAccepted := vm.chain.LastAcceptedBlock()
 
-<<<<<<< HEAD
-	// initialize [atomicTxRepository] and [atomicTrie]
-	if err = vm.initializeAtomicTxIndexes(); err != nil {
-		return err
-=======
 	vm.atomicTxRepository, err = NewAtomicTxRepository(vm.db, vm.codec, lastAccepted.NumberU64())
 	if err != nil {
 		return fmt.Errorf("failed to create atomic repository: %w", err)
->>>>>>> 5e50cf44
 	}
 
 	// start goroutines to update the tx pool gas minimum gas price when upgrades go into effect
