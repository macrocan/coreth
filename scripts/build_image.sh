#!/usr/bin/env bash

set -o errexit
set -o nounset
set -o pipefail

# Build AvalancheGo image using local verion of coreth and the AvalancheGo version set here.
SRC_DIR="$(dirname "${BASH_SOURCE[0]}")"
<<<<<<< HEAD
AVALANCHE_VERSION="travis-4443"
=======
AVALANCHE_VERSION="v1.3.2"
>>>>>>> cbe3fe7b
CORETH_PATH=$( cd "$( dirname "${BASH_SOURCE[0]}" )"; cd .. && pwd ) # Directory above this script
DOCKERHUB_REPO="avaplatform/avalanchego"

# WARNING: this will use the most recent commit even if there are un-committed changes present
FULL_CORETH_COMMIT="$(git --git-dir="$CORETH_PATH/.git" rev-parse HEAD)"
# Use an abbreviated version of the full commit to tag the image.
CORETH_COMMIT="${FULL_CORETH_COMMIT::8}"

echo "Building Docker Image: $DOCKERHUB_REPO:$AVALANCHE_VERSION-$CORETH_COMMIT"
docker build -t "$DOCKERHUB_REPO:$AVALANCHE_VERSION-$CORETH_COMMIT" "$CORETH_PATH" -f "$CORETH_PATH/Dockerfile" --build-arg AVALANCHE_VERSION="$AVALANCHE_VERSION" --build-arg CORETH_COMMIT="$FULL_CORETH_COMMIT"<|MERGE_RESOLUTION|>--- conflicted
+++ resolved
@@ -6,11 +6,7 @@
 
 # Build AvalancheGo image using local verion of coreth and the AvalancheGo version set here.
 SRC_DIR="$(dirname "${BASH_SOURCE[0]}")"
-<<<<<<< HEAD
-AVALANCHE_VERSION="travis-4443"
-=======
-AVALANCHE_VERSION="v1.3.2"
->>>>>>> cbe3fe7b
+AVALANCHE_VERSION="v1.3.2" # FIXME update
 CORETH_PATH=$( cd "$( dirname "${BASH_SOURCE[0]}" )"; cd .. && pwd ) # Directory above this script
 DOCKERHUB_REPO="avaplatform/avalanchego"
 
